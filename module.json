{
  "name": "travel-pace",
  "title": "Innocenti's Travel Pace",
  "description": "Calculate player's journey time in Travel Pace",
  "version": "1.0.0",
  "minimumCoreVersion": "0.6.2",
<<<<<<< HEAD
  "compatibleCoreVersion": "0.8.6",
=======
  "compatibleCoreVersion": "0.8.x",
>>>>>>> a024c5d3
  "author": "Renato innocenti",
  "authors": [
    {
      "name": "Innocenti",
      "discord": "Innocenti#1455",
      "email": "renato.innocenti@gmail.com"
    }
  ],
  "system": "dnd5e",
  "styles": [
    "./styles/travel-pace.css"
  ],
  "scripts": [
    "./scripts/settings.js",
    "./scripts/travel-pace.js"
  ],
  "languages": [
    {
      "lang": "pt-BR",
      "name": "Português (Brasil)",
      "path": "lang/pt-BR.json"
    },
    {
      "lang": "en",
      "name": "English",
      "path": "lang/en.json"
    },
    {
      "lang": "es",
      "name": "Español",
      "path": "lang/es.json"
    }
  ],
  "media": [
    {
      "type": "cover",
      "link": "https://github.com/rinnocenti/travel-pace/raw/master/img/cover.png"
    },
    {
      "type": "screenshot",
      "link": "https://github.com/rinnocenti/travel-pace/raw/master/img/readme01.jpg"
    },
    {
      "type": "screenshot",
      "link": "https://github.com/rinnocenti/travel-pace/raw/master/img/readme02.jpg"
    },
    {
      "type": "screenshot",
      "link": "https://github.com/rinnocenti/travel-pace/raw/master/img/readme03.jpg"
    }
  ],
  "socket": true,
  "url": "https://github.com/rinnocenti/travel-pace",
  "manifest": "https://raw.githubusercontent.com/rinnocenti/travel-pace/master/module.json",
  "download": "https://github.com/rinnocenti/travel-pace/archive/master.zip",
  "bugs": "https://github.com/rinnocenti/travel-pace/issues",
  "readme": "https://github.com/rinnocenti/travel-pace/blob/master/README.md",
  "changelog": "https://github.com/rinnocenti/travel-pace/blob/master/CHANGELOG.md"

}<|MERGE_RESOLUTION|>--- conflicted
+++ resolved
@@ -4,11 +4,7 @@
   "description": "Calculate player's journey time in Travel Pace",
   "version": "1.0.0",
   "minimumCoreVersion": "0.6.2",
-<<<<<<< HEAD
   "compatibleCoreVersion": "0.8.6",
-=======
-  "compatibleCoreVersion": "0.8.x",
->>>>>>> a024c5d3
   "author": "Renato innocenti",
   "authors": [
     {
